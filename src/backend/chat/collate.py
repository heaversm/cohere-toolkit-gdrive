--- conflicted
+++ resolved
@@ -59,19 +59,9 @@
             reranked_results[tool_call_hashable] = tool_result
             continue
 
-<<<<<<< HEAD
-    # rerank the documents by each query
-    all_rerank_docs = {}
-    for query, documents in documents_by_query.items():
-        # Only rerank on text of document
-        # TODO handle no text in document
-        print(documents)
-        docs_to_rerank = [doc["text"] for doc in documents]
-=======
         chunked_outputs = []
         for output in tool_result["outputs"]:
             text = output.get("text")
->>>>>>> 34c7e4b6
 
             if not text:
                 chunked_outputs.append([output])
