--- conflicted
+++ resolved
@@ -1,14 +1,5 @@
 import os
 
-<<<<<<< HEAD
-# Modify this to enable auth strategies.
-ENABLED_AUTH_STRATEGIES = [BasicAuthentication]
-
-# Define the mapping from Auth strategy name to class obj - does not need to be manually modified.
-# During runtime, this will create an instance of each enabled strategy class.
-# Ex: {"Basic": BasicAuthentication(), "GoogleOAuth": GoogleOAuth()}
-ENABLED_AUTH_STRATEGY_MAPPING = {cls.NAME: cls() for cls in ENABLED_AUTH_STRATEGIES}
-=======
 from dotenv import load_dotenv
 from fastapi import Depends, HTTPException, status
 from fastapi.security import HTTPAuthorizationCredentials, HTTPBearer
@@ -60,5 +51,4 @@
     """
     for strategy in ENABLED_AUTH_STRATEGY_MAPPING.values():
         if hasattr(strategy, "get_endpoints"):
-            await strategy.get_endpoints()
->>>>>>> 34c7e4b6
+            await strategy.get_endpoints()